--- conflicted
+++ resolved
@@ -1,129 +1,121 @@
-// Copyright 2007-2008 The Apache Software Foundation.
-//  
-// Licensed under the Apache License, Version 2.0 (the "License"); you may not use 
-// this file except in compliance with the License. You may obtain a copy of the 
-// License at 
-// 
-//     http://www.apache.org/licenses/LICENSE-2.0 
-// 
-// Unless required by applicable law or agreed to in writing, software distributed 
-// under the License is distributed on an "AS IS" BASIS, WITHOUT WARRANTIES OR 
-// CONDITIONS OF ANY KIND, either express or implied. See the License for the 
-// specific language governing permissions and limitations under the License.
-namespace MassTransit.Distributor
-{
-	using System;
-	using System.Linq;
-	using Magnum;
-	using Magnum.Actors.Schedulers;
-	using Magnum.DateTimeExtensions;
-	using Magnum.Threading;
-	using Messages;
-
-	public class Distributor<T> :
-		IDistributor<T>,
-		Consumes<T>.Selected
-		where T : class
-	{
-		private readonly IEndpointFactory _endpointFactory;
-		private readonly IWorkerSelectionStrategy<T> _selectionStrategy;
-		private readonly ReaderWriterLockedDictionary<Uri, WorkerDetails> _workers = new ReaderWriterLockedDictionary<Uri, WorkerDetails>();
-		private ThreadPoolScheduler _threadPoolScheduler;
-		private UnsubscribeAction _unsubscribeAction = () => false;
-        private readonly int _pingTimeout = (int)1.Minutes().TotalMilliseconds;
-
-		public Distributor(IEndpointFactory endpointFactory, IWorkerSelectionStrategy<T> workerSelectionStrategy)
-		{
-			_endpointFactory = endpointFactory;
-			_selectionStrategy = workerSelectionStrategy;
-		}
-
-		public Distributor(IEndpointFactory endpointFactory) :
-				this(endpointFactory, new DefaultWorkerSelectionStrategy<T>())
-		{
-		}
-
-		public void Consume(T message)
-		{
-<<<<<<< HEAD
-		    WorkerDetails worker = _selectionStrategy.AssignToWorker(_workers.Values, message);
-=======
-			WorkerDetails worker = _selectionStrategy.GetAvailableWorkers(_workers.Values, message, false).FirstOrDefault();
->>>>>>> cebf6099
-			if (worker == null)
-			{
-				CurrentMessage.RetryLater();
-				return;
-			}
-
-			worker.Add();
-
-			IEndpoint endpoint = _endpointFactory.GetEndpoint(worker.DataUri);
-
-			var distributed = new Distributed<T>(message, CurrentMessage.Headers.ResponseAddress);
-
-			endpoint.Send(distributed);
-		}
-
-		public bool Accept(T message)
-		{
-<<<<<<< HEAD
-		    return _selectionStrategy.CanBeAssignedToWorker(_workers.Values, message);
-=======
-			return _selectionStrategy.GetAvailableWorkers(_workers.Values, message, true).Count() > 0;
->>>>>>> cebf6099
-		}
-
-		public void Dispose()
-		{
-		}
-
-		public void Start(IServiceBus bus)
-		{
-			_unsubscribeAction = bus.Subscribe<WorkerAvailable<T>>(Consume);
-
-			// don't plan to unsubscribe this since it's an important thing
-			bus.Subscribe(this);
-
-			_threadPoolScheduler = new ThreadPoolScheduler();
-
-			_threadPoolScheduler.Schedule(_pingTimeout, _pingTimeout, PingWorkers);
-		}
-
-		public void Stop()
-		{
-			_threadPoolScheduler.Dispose();
-
-			_workers.Clear();
-
-			_unsubscribeAction();
-		}
-
-		public void Consume(WorkerAvailable<T> message)
-		{
-			WorkerDetails worker = _workers.Retrieve(message.ControlUri, () =>
-				{
-					return new WorkerDetails
-						{
-							ControlUri = message.ControlUri,
-							DataUri = message.DataUri,
-							InProgress = message.InProgress,
-							InProgressLimit = message.InProgressLimit,
-							Pending = message.Pending,
-							PendingLimit = message.PendingLimit,
-							LastUpdate = message.Updated,
-						};
-				});
-
-			worker.UpdateInProgress(message.InProgress, message.InProgressLimit, message.Pending, message.PendingLimit, message.Updated);
-		}
-
-		private void PingWorkers()
-		{
-			_workers.Values
-				.Where(x => x.LastUpdate < SystemUtil.UtcNow.Subtract(_pingTimeout.Milliseconds()))
-				.ToList()
-				.ForEach(x => { _endpointFactory.GetEndpoint(x.ControlUri).Send(new PingWorker()); });
-		}
-	}
+// Copyright 2007-2008 The Apache Software Foundation.
+//  
+// Licensed under the Apache License, Version 2.0 (the "License"); you may not use 
+// this file except in compliance with the License. You may obtain a copy of the 
+// License at 
+// 
+//     http://www.apache.org/licenses/LICENSE-2.0 
+// 
+// Unless required by applicable law or agreed to in writing, software distributed 
+// under the License is distributed on an "AS IS" BASIS, WITHOUT WARRANTIES OR 
+// CONDITIONS OF ANY KIND, either express or implied. See the License for the 
+// specific language governing permissions and limitations under the License.
+namespace MassTransit.Distributor
+{
+	using System;
+	using System.Linq;
+	using Magnum;
+	using Magnum.Actors.Schedulers;
+	using Magnum.DateTimeExtensions;
+	using Magnum.Threading;
+	using Messages;
+
+	public class Distributor<T> :
+		IDistributor<T>,
+		Consumes<T>.Selected
+		where T : class
+	{
+		private readonly IEndpointFactory _endpointFactory;
+		private readonly IWorkerSelectionStrategy<T> _selectionStrategy;
+		private readonly ReaderWriterLockedDictionary<Uri, WorkerDetails> _workers = new ReaderWriterLockedDictionary<Uri, WorkerDetails>();
+		private ThreadPoolScheduler _threadPoolScheduler;
+		private UnsubscribeAction _unsubscribeAction = () => false;
+        private readonly int _pingTimeout = (int)1.Minutes().TotalMilliseconds;
+
+		public Distributor(IEndpointFactory endpointFactory, IWorkerSelectionStrategy<T> workerSelectionStrategy)
+		{
+			_endpointFactory = endpointFactory;
+			_selectionStrategy = workerSelectionStrategy;
+		}
+
+		public Distributor(IEndpointFactory endpointFactory) :
+				this(endpointFactory, new DefaultWorkerSelectionStrategy<T>())
+		{
+		}
+
+		public void Consume(T message)
+		{
+			WorkerDetails worker = _selectionStrategy.GetAvailableWorkers(_workers.Values, message, false).FirstOrDefault();
+			if (worker == null)
+			{
+				CurrentMessage.RetryLater();
+				return;
+			}
+
+			worker.Add();
+
+			IEndpoint endpoint = _endpointFactory.GetEndpoint(worker.DataUri);
+
+			var distributed = new Distributed<T>(message, CurrentMessage.Headers.ResponseAddress);
+
+			endpoint.Send(distributed);
+		}
+
+		public bool Accept(T message)
+		{
+			return _selectionStrategy.GetAvailableWorkers(_workers.Values, message, true).Count() > 0;
+		}
+
+		public void Dispose()
+		{
+		}
+
+		public void Start(IServiceBus bus)
+		{
+			_unsubscribeAction = bus.Subscribe<WorkerAvailable<T>>(Consume);
+
+			// don't plan to unsubscribe this since it's an important thing
+			bus.Subscribe(this);
+
+			_threadPoolScheduler = new ThreadPoolScheduler();
+
+			_threadPoolScheduler.Schedule(_pingTimeout, _pingTimeout, PingWorkers);
+		}
+
+		public void Stop()
+		{
+			_threadPoolScheduler.Dispose();
+
+			_workers.Clear();
+
+			_unsubscribeAction();
+		}
+
+		public void Consume(WorkerAvailable<T> message)
+		{
+			WorkerDetails worker = _workers.Retrieve(message.ControlUri, () =>
+				{
+					return new WorkerDetails
+						{
+							ControlUri = message.ControlUri,
+							DataUri = message.DataUri,
+							InProgress = message.InProgress,
+							InProgressLimit = message.InProgressLimit,
+							Pending = message.Pending,
+							PendingLimit = message.PendingLimit,
+							LastUpdate = message.Updated,
+						};
+				});
+
+			worker.UpdateInProgress(message.InProgress, message.InProgressLimit, message.Pending, message.PendingLimit, message.Updated);
+		}
+
+		private void PingWorkers()
+		{
+			_workers.Values
+				.Where(x => x.LastUpdate < SystemUtil.UtcNow.Subtract(_pingTimeout.Milliseconds()))
+				.ToList()
+				.ForEach(x => { _endpointFactory.GetEndpoint(x.ControlUri).Send(new PingWorker()); });
+		}
+	}
 }