<<<<<<< HEAD
﻿using System.Reflection;
using System.Runtime.InteropServices;

// General Information about an assembly is controlled through the following 
// set of attributes. Change these attribute values to modify the information
// associated with an assembly.

//[assembly : AssemblyTitle("Server")]
//[assembly : AssemblyDescription("")]
[assembly : AssemblyConfiguration("")]
//[assembly : AssemblyProduct("Server")]
//[assembly : AssemblyTrademark("")]
[assembly : AssemblyCulture("")]
=======
﻿using System.Runtime.InteropServices;
>>>>>>> bf5fafea

// The following GUID is for the ID of the typelib if this project is exposed to COM
[assembly : Guid("6e3f4be3-6ca9-4e8e-8cda-96ba85a8893c")]<|MERGE_RESOLUTION|>--- conflicted
+++ resolved
@@ -1,20 +1,4 @@
-<<<<<<< HEAD
-﻿using System.Reflection;
-using System.Runtime.InteropServices;
-
-// General Information about an assembly is controlled through the following 
-// set of attributes. Change these attribute values to modify the information
-// associated with an assembly.
-
-//[assembly : AssemblyTitle("Server")]
-//[assembly : AssemblyDescription("")]
-[assembly : AssemblyConfiguration("")]
-//[assembly : AssemblyProduct("Server")]
-//[assembly : AssemblyTrademark("")]
-[assembly : AssemblyCulture("")]
-=======
-﻿using System.Runtime.InteropServices;
->>>>>>> bf5fafea
-
-// The following GUID is for the ID of the typelib if this project is exposed to COM
+﻿using System.Runtime.InteropServices;
+
+// The following GUID is for the ID of the typelib if this project is exposed to COM
 [assembly : Guid("6e3f4be3-6ca9-4e8e-8cda-96ba85a8893c")]